--- conflicted
+++ resolved
@@ -1000,7 +1000,11 @@
                 new ResponseDto<object> { Status = ResponseStatus.ErrorBrief, Code = ResponseCodes.InternalError });
 
         if (notify) await feishuService.Notify(chartSubmission, FeishuResources.ContentReviewalChat);
-<<<<<<< HEAD
+
+        if (eventDivision != null && eventTeam != null)
+            await scriptService.RunEventTaskAsync(eventTeam.DivisionId, chartSubmission, eventTeam.Id, currentUser,
+                [EventTaskType.PostUpdateSubmission]);
+
         return StatusCode(StatusCodes.Status201Created,
             new ResponseDto<CreatedResponseDto<Guid>>
             {
@@ -1008,14 +1012,6 @@
                 Code = ResponseCodes.Ok,
                 Data = new CreatedResponseDto<Guid> { Id = chartAsset.Id }
             });
-=======
-
-        if (eventDivision != null && eventTeam != null)
-            await scriptService.RunEventTaskAsync(eventTeam.DivisionId, chartSubmission, eventTeam.Id, currentUser,
-                [EventTaskType.PostUpdateSubmission]);
-
-        return StatusCode(StatusCodes.Status201Created);
->>>>>>> e6769bbf
     }
 
     /// <summary>
