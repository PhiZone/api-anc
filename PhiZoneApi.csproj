<Project Sdk="Microsoft.NET.Sdk.Web">

    <PropertyGroup>
        <TargetFramework>net7.0</TargetFramework>
        <Nullable>enable</Nullable>
        <ImplicitUsings>enable</ImplicitUsings>
        <GenerateDocumentationFile>true</GenerateDocumentationFile>
        <Company>PhiZone</Company>
        <DockerDefaultTargetOS>Linux</DockerDefaultTargetOS>
    </PropertyGroup>

    <PropertyGroup Condition=" '$(Configuration)' == 'Debug' ">
        <NoWarn>1701,1702,IL2121,1570,1572,1573,1591</NoWarn>
    </PropertyGroup>

    <ItemGroup>
<<<<<<< HEAD
        <PackageReference Include="AutoMapper" Version="12.0.1" />
        <PackageReference Include="AutoMapper.Extensions.Microsoft.DependencyInjection" Version="12.0.1" />
        <PackageReference Include="MailKit" Version="4.1.0" />
        <PackageReference Include="Microsoft.AspNetCore.Identity.EntityFrameworkCore" Version="7.0.9" />
        <PackageReference Include="Microsoft.AspNetCore.Mvc.NewtonsoftJson" Version="7.0.9" />
        <PackageReference Include="Microsoft.AspNetCore.Mvc.Versioning" Version="5.1.0" />
        <PackageReference Include="Microsoft.AspNetCore.OpenApi" Version="7.0.9" />
        <PackageReference Include="Microsoft.CodeAnalysis.CSharp.Scripting" Version="4.7.0-2.final" />
        <PackageReference Include="Microsoft.EntityFrameworkCore.Design" Version="7.0.7">
            <PrivateAssets>all</PrivateAssets>
            <IncludeAssets>runtime; build; native; contentfiles; analyzers; buildtransitive</IncludeAssets>
        </PackageReference>
        <PackageReference Include="Microsoft.EntityFrameworkCore.Tools" Version="7.0.7">
            <PrivateAssets>all</PrivateAssets>
            <IncludeAssets>runtime; build; native; contentfiles; analyzers; buildtransitive</IncludeAssets>
        </PackageReference>
        <PackageReference Include="Microsoft.VisualStudio.Azure.Containers.Tools.Targets" Version="1.18.1" />
        <PackageReference Include="Npgsql.EntityFrameworkCore.PostgreSQL" Version="7.0.4" />
        <PackageReference Include="NVorbis" Version="0.10.5" />
        <PackageReference Include="OpenIddict.AspNetCore" Version="4.6.0" />
        <PackageReference Include="OpenIddict.EntityFrameworkCore" Version="4.5.0" />
        <PackageReference Include="RabbitMQ.Client" Version="6.5.0" />
        <PackageReference Include="SixLabors.ImageSharp" Version="3.0.1" />
        <PackageReference Include="StackExchange.Redis" Version="2.6.122" />
        <PackageReference Include="Swashbuckle.AspNetCore" Version="6.5.0" />
        <PackageReference Include="Swashbuckle.AspNetCore.Newtonsoft" Version="6.5.0" />
=======
        <PackageReference Include="AutoMapper" Version="12.0.1"/>
        <PackageReference Include="AutoMapper.Extensions.Microsoft.DependencyInjection" Version="12.0.1"/>
        <PackageReference Include="MailKit" Version="4.1.0"/>
        <PackageReference Include="Microsoft.AspNetCore.Identity.EntityFrameworkCore" Version="7.0.9"/>
        <PackageReference Include="Microsoft.AspNetCore.Mvc.NewtonsoftJson" Version="7.0.9"/>
        <PackageReference Include="Microsoft.AspNetCore.Mvc.Versioning" Version="5.1.0"/>
        <PackageReference Include="Microsoft.AspNetCore.OpenApi" Version="7.0.9"/>
        <PackageReference Include="Microsoft.CodeAnalysis.CSharp.Scripting" Version="4.7.0-2.final"/>
        <PackageReference Include="Microsoft.EntityFrameworkCore.Design" Version="7.0.9">
            <PrivateAssets>all</PrivateAssets>
            <IncludeAssets>runtime; build; native; contentfiles; analyzers; buildtransitive</IncludeAssets>
        </PackageReference>
        <PackageReference Include="Microsoft.EntityFrameworkCore.SqlServer" Version="7.0.9"/>
        <PackageReference Include="Microsoft.EntityFrameworkCore.Tools" Version="7.0.9">
            <PrivateAssets>all</PrivateAssets>
            <IncludeAssets>runtime; build; native; contentfiles; analyzers; buildtransitive</IncludeAssets>
        </PackageReference>
        <PackageReference Include="Microsoft.VisualStudio.Azure.Containers.Tools.Targets" Version="1.18.1"/>
        <PackageReference Include="Npgsql.EntityFrameworkCore.PostgreSQL" Version="7.0.4"/>
        <PackageReference Include="NVorbis" Version="0.10.5"/>
        <PackageReference Include="OpenIddict.AspNetCore" Version="4.6.0"/>
        <PackageReference Include="OpenIddict.EntityFrameworkCore" Version="4.6.0"/>
        <PackageReference Include="RabbitMQ.Client" Version="6.5.0"/>
        <PackageReference Include="SixLabors.ImageSharp" Version="3.0.1"/>
        <PackageReference Include="StackExchange.Redis" Version="2.6.116"/>
        <PackageReference Include="Swashbuckle.AspNetCore" Version="6.5.0"/>
        <PackageReference Include="Swashbuckle.AspNetCore.Newtonsoft" Version="6.5.0"/>
>>>>>>> 2c5d00f3
    </ItemGroup>

    <ItemGroup>
        <Reference Include="Common">
            <HintPath>Libraries\Common.dll</HintPath>
        </Reference>
        <Reference Include="LC.Newtonsoft.Json">
            <HintPath>Libraries\LC.Newtonsoft.Json.dll</HintPath>
        </Reference>
        <Reference Include="Storage">
            <HintPath>Libraries\Storage.dll</HintPath>
        </Reference>
        <Reference Include="Storage.Standard">
            <HintPath>Libraries\Storage.Standard.dll</HintPath>
        </Reference>
    </ItemGroup>

</Project><|MERGE_RESOLUTION|>--- conflicted
+++ resolved
@@ -1,4 +1,4 @@
-<Project Sdk="Microsoft.NET.Sdk.Web">
+﻿<Project Sdk="Microsoft.NET.Sdk.Web">
 
     <PropertyGroup>
         <TargetFramework>net7.0</TargetFramework>
@@ -14,34 +14,6 @@
     </PropertyGroup>
 
     <ItemGroup>
-<<<<<<< HEAD
-        <PackageReference Include="AutoMapper" Version="12.0.1" />
-        <PackageReference Include="AutoMapper.Extensions.Microsoft.DependencyInjection" Version="12.0.1" />
-        <PackageReference Include="MailKit" Version="4.1.0" />
-        <PackageReference Include="Microsoft.AspNetCore.Identity.EntityFrameworkCore" Version="7.0.9" />
-        <PackageReference Include="Microsoft.AspNetCore.Mvc.NewtonsoftJson" Version="7.0.9" />
-        <PackageReference Include="Microsoft.AspNetCore.Mvc.Versioning" Version="5.1.0" />
-        <PackageReference Include="Microsoft.AspNetCore.OpenApi" Version="7.0.9" />
-        <PackageReference Include="Microsoft.CodeAnalysis.CSharp.Scripting" Version="4.7.0-2.final" />
-        <PackageReference Include="Microsoft.EntityFrameworkCore.Design" Version="7.0.7">
-            <PrivateAssets>all</PrivateAssets>
-            <IncludeAssets>runtime; build; native; contentfiles; analyzers; buildtransitive</IncludeAssets>
-        </PackageReference>
-        <PackageReference Include="Microsoft.EntityFrameworkCore.Tools" Version="7.0.7">
-            <PrivateAssets>all</PrivateAssets>
-            <IncludeAssets>runtime; build; native; contentfiles; analyzers; buildtransitive</IncludeAssets>
-        </PackageReference>
-        <PackageReference Include="Microsoft.VisualStudio.Azure.Containers.Tools.Targets" Version="1.18.1" />
-        <PackageReference Include="Npgsql.EntityFrameworkCore.PostgreSQL" Version="7.0.4" />
-        <PackageReference Include="NVorbis" Version="0.10.5" />
-        <PackageReference Include="OpenIddict.AspNetCore" Version="4.6.0" />
-        <PackageReference Include="OpenIddict.EntityFrameworkCore" Version="4.5.0" />
-        <PackageReference Include="RabbitMQ.Client" Version="6.5.0" />
-        <PackageReference Include="SixLabors.ImageSharp" Version="3.0.1" />
-        <PackageReference Include="StackExchange.Redis" Version="2.6.122" />
-        <PackageReference Include="Swashbuckle.AspNetCore" Version="6.5.0" />
-        <PackageReference Include="Swashbuckle.AspNetCore.Newtonsoft" Version="6.5.0" />
-=======
         <PackageReference Include="AutoMapper" Version="12.0.1"/>
         <PackageReference Include="AutoMapper.Extensions.Microsoft.DependencyInjection" Version="12.0.1"/>
         <PackageReference Include="MailKit" Version="4.1.0"/>
@@ -66,10 +38,9 @@
         <PackageReference Include="OpenIddict.EntityFrameworkCore" Version="4.6.0"/>
         <PackageReference Include="RabbitMQ.Client" Version="6.5.0"/>
         <PackageReference Include="SixLabors.ImageSharp" Version="3.0.1"/>
-        <PackageReference Include="StackExchange.Redis" Version="2.6.116"/>
+        <PackageReference Include="StackExchange.Redis" Version="2.6.122"/>
         <PackageReference Include="Swashbuckle.AspNetCore" Version="6.5.0"/>
         <PackageReference Include="Swashbuckle.AspNetCore.Newtonsoft" Version="6.5.0"/>
->>>>>>> 2c5d00f3
     </ItemGroup>
 
     <ItemGroup>
