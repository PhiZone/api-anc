<Project Sdk="Microsoft.NET.Sdk.Web">
    <PropertyGroup>
        <TargetFramework>net8.0</TargetFramework>
        <Nullable>enable</Nullable>
        <ImplicitUsings>enable</ImplicitUsings>
        <GenerateDocumentationFile>true</GenerateDocumentationFile>
        <Company>PhiZone</Company>
        <DockerDefaultTargetOS>Linux</DockerDefaultTargetOS>
        <NoWarn>1701,1702,IL2121,1570,1572,1573,1591</NoWarn>
    </PropertyGroup>
    <ItemGroup>
        <PackageReference Include="AutoMapper" Version="12.0.1"/>
        <PackageReference Include="AutoMapper.Extensions.Microsoft.DependencyInjection" Version="12.0.1"/>
        <PackageReference Include="HtmlSanitizer" Version="8.1.812-beta"/>
        <PackageReference Include="Kawazu" Version="1.1.4"/>
        <PackageReference Include="LibNMeCab.IpaDicBin" Version="0.10.0"/>
        <PackageReference Include="MailKit" Version="4.3.0"/>
        <PackageReference Include="MeiliSearch" Version="0.14.6"/>
        <PackageReference Include="Microsoft.AspNetCore.Mvc.Versioning" Version="5.1.0"/>
        <PackageReference Include="Microsoft.CodeAnalysis.Common" Version="4.8.0"/>
        <PackageReference Include="Microsoft.CodeAnalysis.CSharp.Scripting" Version="4.8.0"/>
        <PackageReference Include="Microsoft.CodeAnalysis.CSharp.Workspaces" Version="4.8.0"/>
        <PackageReference Include="Microsoft.EntityFrameworkCore" Version="8.0.1"/>
        <PackageReference Include="Npgsql.EntityFrameworkCore.PostgreSQL" Version="8.0.0"/>
        <PackageReference Include="NVorbis" Version="0.10.5"/>
        <PackageReference Include="OpenIddict.AspNetCore" Version="5.1.0"/>
        <PackageReference Include="OpenIddict.EntityFrameworkCore" Version="5.0.1"/>
        <PackageReference Include="Pomelo.EntityFrameworkCore.MySql" Version="7.0.0"/>
        <PackageReference Include="RabbitMQ.Client" Version="6.7.0"/>
        <PackageReference Include="Romanization.NET" Version="0.9.5"/>
        <PackageReference Include="SixLabors.ImageSharp" Version="3.1.2"/>
        <PackageReference Include="StackExchange.Redis" Version="2.7.10"/>
        <PackageReference Include="Swashbuckle.AspNetCore" Version="6.5.0"/>
        <PackageReference Include="Swashbuckle.AspNetCore.Newtonsoft" Version="6.5.0"/>
        <PackageReference Include="System.IdentityModel.Tokens.Jwt" Version="7.2.0" />
        <PackageReference Include="Microsoft.AspNetCore.Identity.EntityFrameworkCore" Version="8.0.0"/>
        <PackageReference Include="Microsoft.AspNetCore.Mvc.NewtonsoftJson" Version="8.0.0"/>
        <PackageReference Include="Microsoft.AspNetCore.OpenApi" Version="8.0.0"/>
<<<<<<< HEAD
        <PackageReference Include="Microsoft.EntityFrameworkCore.Design" Version="8.0.0"/>
        <PackageReference Include="Microsoft.EntityFrameworkCore.Tools" Version="8.0.0"/>
        <PackageReference Include="Z.EntityFramework.Plus.EFCore" Version="8.101.2" />
=======
        <PackageReference Include="Microsoft.EntityFrameworkCore.Design" Version="8.0.1"/>
        <PackageReference Include="Microsoft.EntityFrameworkCore.Tools" Version="8.0.1"/>
>>>>>>> 7caa2f60
    </ItemGroup>
    <ItemGroup>
        <Reference Include="Common">
            <HintPath>Libraries\Common.dll</HintPath>
        </Reference>
        <Reference Include="LC.Newtonsoft.Json">
            <HintPath>Libraries\LC.Newtonsoft.Json.dll</HintPath>
        </Reference>
        <Reference Include="Storage">
            <HintPath>Libraries\Storage.dll</HintPath>
        </Reference>
        <Reference Include="Storage.Standard">
            <HintPath>Libraries\Storage.Standard.dll</HintPath>
        </Reference>
    </ItemGroup>
</Project><|MERGE_RESOLUTION|>--- conflicted
+++ resolved
@@ -36,14 +36,9 @@
         <PackageReference Include="Microsoft.AspNetCore.Identity.EntityFrameworkCore" Version="8.0.0"/>
         <PackageReference Include="Microsoft.AspNetCore.Mvc.NewtonsoftJson" Version="8.0.0"/>
         <PackageReference Include="Microsoft.AspNetCore.OpenApi" Version="8.0.0"/>
-<<<<<<< HEAD
-        <PackageReference Include="Microsoft.EntityFrameworkCore.Design" Version="8.0.0"/>
-        <PackageReference Include="Microsoft.EntityFrameworkCore.Tools" Version="8.0.0"/>
-        <PackageReference Include="Z.EntityFramework.Plus.EFCore" Version="8.101.2" />
-=======
         <PackageReference Include="Microsoft.EntityFrameworkCore.Design" Version="8.0.1"/>
         <PackageReference Include="Microsoft.EntityFrameworkCore.Tools" Version="8.0.1"/>
->>>>>>> 7caa2f60
+        <PackageReference Include="Z.EntityFramework.Plus.EFCore" Version="8.101.2" />
     </ItemGroup>
     <ItemGroup>
         <Reference Include="Common">
